--- conflicted
+++ resolved
@@ -11,18 +11,14 @@
 
 
 @cache
-<<<<<<< HEAD
-# def get_config(config_path: str = "../../configs", config_name: str = "train") -> OmegaConf:
-def get_config(config_path: str = "../../configs", config_name: str = "example_train") -> OmegaConf:
-=======
-def get_config(
-    config_path: str = "../../configs", 
-    config_name: str = "train",
-    overrides: Optional[str] = None,
-) -> OmegaConf:
+def get_config(config_path: str = "../../configs", config_name: str = "example_train", overrides: Optional[str] = None,) -> OmegaConf:
+# def get_config(
+#     config_path: str = "../../configs", 
+#     config_name: str = "train",
+#     overrides: Optional[str] = None,
+# ) -> OmegaConf:
     if overrides:
         overrides = overrides.split(",")
->>>>>>> cf77e8e6
     with hydra.initialize(config_path=config_path, version_base=None):
         config = hydra.compose(config_name=config_name, overrides=overrides)
     return config
