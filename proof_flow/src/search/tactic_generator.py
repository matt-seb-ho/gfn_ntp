--- conflicted
+++ resolved
@@ -284,10 +284,7 @@
         output = self.generator.generate(
             input_ids=state_ids,
             attention_mask=state_mask,
-<<<<<<< HEAD
-=======
             # .generate expects one of max_length or max_new_tokens
->>>>>>> 53d7c7b4
             # max_length=self.max_oup_seq_len,
             max_new_tokens=self.max_new_tokens,
             num_beams=num_beams,
