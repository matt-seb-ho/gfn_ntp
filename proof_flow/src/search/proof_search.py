--- conflicted
+++ resolved
@@ -70,13 +70,8 @@
         self,
         tac_gen,  # A given tactic generator.
         timeout: int,
-<<<<<<< HEAD
-        max_expansions: int,
-        max_depth: int,
-=======
         max_expansions: Optional[int],
         max_depth: Optional[int],
->>>>>>> 53d7c7b4
         num_sampled_tactics: int,
         debug: bool,
         save_search_tree: Optional[str] = None,
@@ -276,13 +271,8 @@
             # If we've seen this response before, use the existing node
             result_node = self.nodes[response]
             if isinstance(result_node, InternalNode):
-<<<<<<< HEAD
-                result_node.depth = min(result_node.depth, node.depth + 1)
-                print(f"[bold yellow]Cached Node Depth: {result_node.depth}[/]")
-=======
                 # update depth if we found a shorter path
                 result_node.depth = min(result_node.depth, node.depth + 1)
->>>>>>> 53d7c7b4
         except KeyError:
             # Build a new node
             if isinstance(response, ProofFinished):
@@ -302,12 +292,6 @@
                 )
                 print(f"[bold red]New Node Depth: {result_node.depth}[/]")
 
-<<<<<<< HEAD
-            if result_node.status == Status.OPEN:
-                assert isinstance(result_node, InternalNode)
-                if result_node.depth < self.max_depth:  # Don't search proved/failed nodes
-                    priority_queue.put_nowait((-result_node.priority, result_node))
-=======
             if (
                 result_node.status == Status.OPEN
                 and (
@@ -317,7 +301,6 @@
             ):  
                 # Don't search proved/failed nodes
                 priority_queue.put_nowait((-result_node.priority, result_node))
->>>>>>> 53d7c7b4
 
         # Record the new node and add it to the search queue.
         self.nodes[response] = result_node
@@ -362,11 +345,7 @@
         tac_gen: TacticGenerator,
         timeout: int,
         max_expansions: Optional[int],
-<<<<<<< HEAD
-        max_depth: int,
-=======
         max_depth: Optional[int],
->>>>>>> 53d7c7b4
         num_sampled_tactics: int,
         debug: bool,
         save_search_tree: Optional[str] = None,
@@ -378,11 +357,7 @@
             max_depth,
             num_sampled_tactics,
             debug,
-<<<<<<< HEAD
-            save_search_tree
-=======
             save_search_tree=save_search_tree,
->>>>>>> 53d7c7b4
         )
 
     def search(
@@ -450,11 +425,7 @@
         num_gpus: int,
         timeout: int,
         max_expansions: Optional[int],
-<<<<<<< HEAD
-        max_depth: int,
-=======
         max_depth: Optional[int],
->>>>>>> 53d7c7b4
         num_sampled_tactics: int,
         max_new_tokens: int,
         save_search_tree: Optional[str] = None,
@@ -562,16 +533,6 @@
     ) -> List[Optional[SearchResult]]:
         """Parallel proof search for `theorems`. The order of the results is not guaranteed to match the order of the input."""
         if not self.distributed:
-<<<<<<< HEAD
-            # return [
-            #     self.prover.search(repo, thm, pos)
-            #     for thm, pos in tqdm(zip_strict(theorems, positions), total=len(theorems), desc="Searching theorems")
-            # ]
-            results = []
-            for thm, pos in tqdm(zip_strict(theorems, positions), total=len(theorems), desc="Evaluating Theorems"):
-                results.append(self.prover.search(repo, thm, pos))
-            
-=======
             results = []
             for thm, pos in tqdm(
                 zip_strict(theorems, positions),
@@ -580,7 +541,6 @@
             ):
                 results.append(self.prover.search(repo, thm, pos))
             return results
->>>>>>> 53d7c7b4
         try:
             results = list(
                 self.prover_pool.map_unordered(
