--- conflicted
+++ resolved
@@ -186,22 +186,10 @@
             else None
         )
 
-<<<<<<< HEAD
-    def get_dojo_cached(self, theorem: Theorem):
-        if theorem.uid in self.dojo_cache:
-            dojo, initial_state = self.dojo_cache[theorem.uid]
-        else:
-            self._debug_log(f"loading dojo for {theorem.full_name}")
-            dojo = Dojo(theorem, timeout=self.hparams.dojo_timeout)
-            dojo, initial_state = dojo.__enter__()
-            self.dojo_cache[theorem.uid] = (dojo, initial_state)
-        return dojo, initial_state
-=======
         # metrics
         self.log_on_step = True
         self.log_on_epoch = False
 
->>>>>>> c3bc55cc
     
 
    
@@ -222,15 +210,11 @@
 
         # use cached dojo if available
         # TODO: add mechanism for clearing cache/releasing resources
-<<<<<<< HEAD
-        dojo, initial_state = self.get_dojo_cached(theorem)
-=======
         dojo, initial_state = get_cached_dojo(
             self.dojo_cache, 
             theorem,
             self.hparams.dojo_timeout,
         )
->>>>>>> c3bc55cc
         
         active_trajectories = [True] * n_samples
         tactics = [[] for _ in range(n_samples)]
@@ -658,15 +642,11 @@
                     log_r = torch.zeros((1,)).to(self.model_device)
             except (DojoInitError, DojoCrashError) as e:
                 self._debug_log(f"train step dojo error: {e}")
-<<<<<<< HEAD
-                self.dojo_cache.pop(theorem_id, None)
-=======
                 dojo, initial_state = get_cached_dojo(
                     self.dojo_cache,
                     theorem,
                     self.hparams.dojo_timeout,
                 )
->>>>>>> c3bc55cc
                 return None
 
             if t_logpf is None:
@@ -679,7 +659,7 @@
                 self.reward_buffer.add_batch(theorem_id, trajectories)
                 initial_tac_state = trajectories[0].states[0] 
             else:
-                dojo, initial_state = self.get_dojo_cached(theorem)
+                dojo, initial_state = get_cached_dojo(self.dojo_cache, theorem, self.hparams.dojo_timeout) 
                 initial_tac_state = initial_state.pp
             
 
@@ -708,7 +688,6 @@
         # - sub tb requires estimating flow (possible impl: scalar head over RM)
         # - for the proof of concept, we'll just use vanilla TB
         logger.info(f"t_logpf: {t_logpf.sum(dim=-1)}, log_r: {log_r}, log_z: {log_z}")
-<<<<<<< HEAD
 
         if SFT:
             assert using_gtt, 'need gtt for SFT'
@@ -723,18 +702,6 @@
                 log_r=log_r, 
                 log_z=log_z
             )
-=======
-        # loss = self.sft_loss(
-        #     log_pf=t_logpf,
-        #     log_r=log_r,
-        #     log_z=log_z,
-        # )
-        loss = self.tb_loss(
-            log_pf=t_logpf, 
-            log_r=log_r, 
-            log_z=log_z
-        )
->>>>>>> c3bc55cc
         # loss = self.log_z_variance_loss(t_logpf, log_r)
         self.log(
             "train/loss",
@@ -765,13 +732,8 @@
             self.log(
                 f"{theorem.full_name}_{k}",
                 v,
-<<<<<<< HEAD
-                on_step=True,
-                on_epoch=False,
-=======
                 on_step=self.log_on_step,
                 on_epoch=self.log_on_epoch,
->>>>>>> c3bc55cc
                 sync_dist=1,
                 batch_size=1,
             )
@@ -786,9 +748,6 @@
         theorem = theorem[0]
         try:
             with torch.no_grad():
-<<<<<<< HEAD
-                log_pf, log_r, _ = self.parallel_forward(theorem, n_samples=4)
-=======
                 log_pf, log_r, _ = self.parallel_forward(theorem)
                 if theorem.uid not in self.dojo_cache:
                     logger.info(f"val step: key error on {theorem.uid} in dojo_cache")
@@ -796,7 +755,6 @@
                 _, initial_state = self.dojo_cache[theorem.uid]
                 initial_tac_state = initial_state.pp
                 log_z = self._compute_log_z(initial_tac_state)
->>>>>>> c3bc55cc
         except (DojoInitError, DojoCrashError) as e:
             self._debug_log(f"val_step forward hit dojo error: {e}")
             return 
