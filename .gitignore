<<<<<<< HEAD
models--gpt2-xl/
dspv1_*/
=======
dspv1_dpo_*/
>>>>>>> 53d7c7b4

# Byte-compiled / optimized / DLL files
__pycache__/
*.py[cod]
*$py.class

# C extensions
*.so

# Distribution / packaging
.Python
build/
develop-eggs/
dist/
downloads/
eggs/
.eggs/
lib/
lib64/
parts/
sdist/
var/
wheels/
share/python-wheels/
*.egg-info/
.installed.cfg
*.egg
MANIFEST

# PyInstaller
#  Usually these files are written by a python script from a template
#  before PyInstaller builds the exe, so as to inject date/other infos into it.
*.manifest
*.spec

# Installer logs
pip-log.txt
pip-delete-this-directory.txt

# Unit test / coverage reports
htmlcov/
.tox/
.nox/
.coverage
.coverage.*
.cache
nosetests.xml
coverage.xml
*.cover
*.py,cover
.hypothesis/
.pytest_cache/
cover/

# Translations
*.mo
*.pot

# Django stuff:
*.log
local_settings.py
db.sqlite3
db.sqlite3-journal

# Flask stuff:
instance/
.webassets-cache

# Scrapy stuff:
.scrapy

# Sphinx documentation
docs/_build/

# PyBuilder
.pybuilder/
target/

# Jupyter Notebook
.ipynb_checkpoints

# IPython
profile_default/
ipython_config.py

# pyenv
#   For a library or package, you might want to ignore these files since the code is
#   intended to run in multiple environments; otherwise, check them in:
# .python-version

# pipenv
#   According to pypa/pipenv#598, it is recommended to include Pipfile.lock in version control.
#   However, in case of collaboration, if having platform-specific dependencies or dependencies
#   having no cross-platform support, pipenv may install dependencies that don't work, or not
#   install all needed dependencies.
#Pipfile.lock

# poetry
#   Similar to Pipfile.lock, it is generally recommended to include poetry.lock in version control.
#   This is especially recommended for binary packages to ensure reproducibility, and is more
#   commonly ignored for libraries.
#   https://python-poetry.org/docs/basic-usage/#commit-your-poetrylock-file-to-version-control
#poetry.lock

# pdm
#   Similar to Pipfile.lock, it is generally recommended to include pdm.lock in version control.
#pdm.lock
#   pdm stores project-wide configurations in .pdm.toml, but it is recommended to not include it
#   in version control.
#   https://pdm.fming.dev/#use-with-ide
.pdm.toml

# PEP 582; used by e.g. github.com/David-OConnor/pyflow and github.com/pdm-project/pdm
__pypackages__/

# Celery stuff
celerybeat-schedule
celerybeat.pid

# SageMath parsed files
*.sage.py

# Environments
.env
.venv
env/
venv/
ENV/
env.bak/
venv.bak/

# Spyder project settings
.spyderproject
.spyproject

# Rope project settings
.ropeproject

# mkdocs documentation
/site

# mypy
.mypy_cache/
.dmypy.json
dmypy.json

# Pyre type checker
.pyre/

# pytype static type analyzer
.pytype/

# Cython debug symbols
cython_debug/

# PyCharm
#  JetBrains specific template is maintained in a separate JetBrains.gitignore that can
#  be found at https://github.com/github/gitignore/blob/main/Global/JetBrains.gitignore
#  and can be added to the global gitignore or merged into this file.  For a more nuclear
#  option (not recommended) you can uncomment the following to ignore the entire idea folder.
#.idea/


## msho additions:
src/.env
data/
misc/
outputs/
tmux_sessions/
figures/
local_data/<|MERGE_RESOLUTION|>--- conflicted
+++ resolved
@@ -1,9 +1,6 @@
-<<<<<<< HEAD
 models--gpt2-xl/
 dspv1_*/
-=======
 dspv1_dpo_*/
->>>>>>> 53d7c7b4
 
 # Byte-compiled / optimized / DLL files
 __pycache__/
