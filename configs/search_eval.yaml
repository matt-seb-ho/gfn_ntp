paths:
  input_file: "data/time_filtered_val.json"
  search_eval_results_dir: "data/search_eval/"
  save_search_tree_dir: "data/sampled_search_trees"

use_tqdm: true
input_limit: null

reward_model:
  use_reward_model: false
  use_sts_format: false
  prompts_for_model: deepseek # {llemma, deepseek}
  normalize_length: true

model:
  # id: msho/dspv1_sft_dspfmt
  # id: kaiyuy/leandojo-lean4-tacgen-byt5-small
  id: deepseek-ai/DeepSeek-Prover-V1
  use_peft: false
  use_4bit: false

  quantization_config:
    _target_: transformers.BitsAndBytesConfig
    load_in_4bit: true
    bnb_4bit_use_double_quant: true
    bnb_4bit_quant_type: nf4
    bnb_4bit_compute_dtype: bfloat16

search:
  # tree seach settings
  num_sampled_tactics: 8
  timeout: 30
  max_expansions: null
  max_depth: 8
  save_results: true
  use_vllm: false

  # concurrency
  num_workers: 1
  num_gpus: 1

  # tactic generation settings
<<<<<<< HEAD
  # TODO: figure out max input/output tokens
  max_input_seq_len: 280
  max_output_seq_len: 310
=======
  # max tokens provenance: 
  # - v4 filtered to 250 state tokens
  # - using llemma rm st prompt gets to 280 tokens
  # - v5 filtered to have 30 new tokens
  # 1k filtering pulls down to 130 input
  max_input_seq_len: 130
  max_output_seq_len: null
>>>>>>> 53d7c7b4
  max_new_tokens: 30
  length_penalty: 0.0

  # whether to save the trees
  save_search_trees: false<|MERGE_RESOLUTION|>--- conflicted
+++ resolved
@@ -40,11 +40,10 @@
   num_gpus: 1
 
   # tactic generation settings
-<<<<<<< HEAD
   # TODO: figure out max input/output tokens
-  max_input_seq_len: 280
-  max_output_seq_len: 310
-=======
+  # max_input_seq_len: 280
+  # max_output_seq_len: 310
+
   # max tokens provenance: 
   # - v4 filtered to 250 state tokens
   # - using llemma rm st prompt gets to 280 tokens
@@ -52,7 +51,6 @@
   # 1k filtering pulls down to 130 input
   max_input_seq_len: 130
   max_output_seq_len: null
->>>>>>> 53d7c7b4
   max_new_tokens: 30
   length_penalty: 0.0
 
