name: "ntp"

data:
  path: null
<<<<<<< HEAD
  # train_size: 1
  # train_data_path: "data/single_thm.json"
  # val_data_path: "data/single_thm.json"
  train_size: 5
  train_data_path: "data/five_theorem.json"
  val_data_path: "data/five_theorem.json"
=======
  train_size: 1
  train_data_path: "data/single_thm.json"
  val_data_path: "data/single_thm.json"
>>>>>>> c3bc55cc
  repeat_train_theorems: 1

model:
  # test with llemma, run later with dsp
<<<<<<< HEAD
  # name: "EleutherAI/llemma_7b"
  # name: "deepseek-ai/DeepSeek-Prover-V1"
=======
  # hf_id: "EleutherAI/llemma_7b"
  # hf_id: "deepseek-ai/DeepSeek-Prover-V1"
>>>>>>> c3bc55cc
  hf_id: "kaiyuy/leandojo-lean4-tacgen-byt5-small"
  seq2seq: true 
  use_lora: false
  # seq2seq: false

  # specify a huggingface model id to initialize the policy adapter from
  # initial_policy_adapter: "msho/dspv1_policy_sft"
  initial_policy_adapter: null

  bnb:
    _target_: transformers.BitsAndBytesConfig
    load_in_4bit: true
    bnb_4bit_use_double_quant: true
    bnb_4bit_quant_type: nf4
    bnb_4bit_compute_dtype: bfloat16

  lora_config:
    _target_: peft.LoraConfig

    # adjusted settings for OOM issues
    target_modules: "all-linear"
<<<<<<< HEAD
    # target_modules:
    #   - q
    #   - k
    #   - v
    #   - o
=======
>>>>>>> c3bc55cc
    r: 32
    lora_alpha: 32
    lora_dropout: 0.05
    bias: "none"
<<<<<<< HEAD
=======
    # task_type
    # - SEQ_2_SEQ_LM: Sequence-to-sequence language modeling.
    # - CAUSAL_LM: Causal language modeling.
>>>>>>> c3bc55cc
    task_type: "SEQ_2_SEQ_LM"
    use_rslora: true

    # settings from SFT RM config
    # - https://www.philschmid.de/fine-tune-llms-in-2024-with-trl
    # target_modules: "all-linear"
    # r: 256
    # lora_alpha: 128
    # lora_dropout: 0.05
    # bias: "none"
    # task_type: "CAUSAL_LM"

    # next_sentence settings (gpt-2xl)
    # target_modules: ["c_attn", "c_proj", "c_fc"]
    # r: 64
    # lora_alpha: 16
    # lora_dropout: 0.1
    # bias: "none"
    # fan_in_fan_out: true
  
<<<<<<< HEAD
  # specify a huggingface model id to initialize the policy adapter from
  # e.g. "msho/llemma_sft"
  # initialize_policy_adapter_from_pretrained: "msho/dspv1_policy_sft"
  initialize_policy_adapter_from_pretrained: null

  # currently just used for replay
  inf_batch_size: 8

  
=======
>>>>>>> c3bc55cc
training:
  # subtb_lambda: 1.0
  # from gfn+llm paper:
  # pf_temp_high: 2.0
  # pf_temp_low: 0.5
  pf_temp_high: 1.0
  pf_temp_low: 0.25
  pf_temp_prob: 0.666
  # use_buffer_prob: 1 # guarantees buffer usage (offline training)
  use_buffer_prob: 0 # guarantees online training
  # n_samples: 48 #! TESTING
  n_samples: 1
  branch_only_at_root: true
  lr: 0.001
<<<<<<< HEAD
  accumulate_grad_batches: 5 #! TESTING!
  epochs: 2000 # next_sentence task had 300
=======
  accumulate_grad_batches: 1 # TESTING!
  epochs: 200 # next_sentence task had 300
>>>>>>> c3bc55cc
  use_4bit: false 
  dojo_timeout: 60 # in seconds (LeanDojo's default is 600)
  ckpt_dest: "checkpoints"
  save_ckpt_on_val: true
  gradient_clip_val: 0.5 # default is 0 (no clipping)
  num_sanity_val_steps: 0
  replay_batch_size: 4
  truncate_state: true
  
  log_every_n_steps: 1
  # validation loop frequency control
  # val_check_interval: float in [0, 1]: frequency per train epoch
  val_check_interval: null
  # check_val_every_n_epoch: int (default=1)
  check_val_every_n_epoch: 10

  # whether to learn the log_z prediction head or unconditional parameter
  conditional_log_z: true
<<<<<<< HEAD

  log_every_n_steps: 1
=======
>>>>>>> c3bc55cc

reward:
  temp_start: 1.0
  temp_end: 1.0
  temp_horizon: 750
  vocab_alpha: -50
  sentence_validator: null
  buffer_size: 50
  buffer_sim_tolerance: 0.25
  # buffer_seed_trajectory_file: "data/single_theorem_seed_trajectories.json"
  # buffer_seed_trajectory_file: "data/t0_seed_gtt_only.json"
  buffer_seed_trajectory_file: data/t0_seed_t_updated_fmt.json
<<<<<<< HEAD
  verifier_batch_size: 16 # TODO: figure out if we can go higher
  # TODO: get dsp adapters
  use_sts_format: false
  error_length_penalty_a: 8.0
  # reward_model_hf_id: "msho/llemma_sft"
  # reward_model_akdapter_name: "reward"
  # reward_model_hf_id: "msho/dspv1_sft"
  # reward_model_adapter_name: "reward"

  # reward model settings
  model:
    # setup options: null, base, adapter, independent
    setup: independent
=======
  verifier_batch_size: 6 # TODO: figure out if we can go higher
  use_sts_format: false
  error_length_penalty_a: 8.0
  
  
  # reward model settings
  model:
    # setup options: null, base, adapter, independent
    setup: null
>>>>>>> c3bc55cc
    # setup: adapter # previous setup for dspv1
    adapter:
      # hf_id: "msho/llemma_sft"
      # hf_id: "msho/dspv1_sft"
      # name: "reward"
      hf_id: null
      name: null
    # following settings are for setup="independent", 
    # where RM does not share weights with the policy
<<<<<<< HEAD
    hf_id: "kaiyuy/leandojo-lean4-tacgen-byt5-small"
=======
    hf_id: null
>>>>>>> c3bc55cc
    peft: false
    seq2seq: true
    share_tokenizer: true

callbacks:
  - _target_: pytorch_lightning.callbacks.ModelCheckpoint
    monitor: "val/logR"
    mode: "max"
    save_last: true
    dirpath: ${save_dir}/checkpoints/${now:%Y-%m-%d}_${now:%H-%M-%S}
    filename: "epoch={epoch:03d}"
    auto_insert_metric_name: true
  # don't use early stopping for now
  # - _target_: pytorch_lightning.callbacks.EarlyStopping
  #   monitor: "val/logR"
  #   mode: "max"
  #   patience: 10

  # next_sentence settings:
  # - _target_: pytorch_lightning.callbacks.ModelCheckpoint
  #   monitor: "val/logP(s) (avg)"
  #   mode: "max"
  #   save_last: true
  #   dirpath: ${save_dir}/checkpoints/${now:%Y-%m-%d}_${now:%H-%M-%S}
  #   filename: "epoch={epoch:03d}"
  #   auto_insert_metric_name: true
  # - _target_: pytorch_lightning.callbacks.EarlyStopping
  #   monitor: "val/logP(s) (avg)"
  #   mode: "max"
  #   patience: 10

constraints:
  max_tactics: 3
  # min_tactic_tokens: 1
  min_tactic_tokens: 3
  # max_tactic_tokens: 30
  max_tactic_tokens: 87
  max_input_length: 900

debug_logger:
  include_lean_dojo_debug: true
  log_debug_to_stdout: true
  write_to_file: true
  debug_log_file: "logs/single_thm_sancheck.log"
  
search_eval:
  probe_count: null # null for all
  sanity_check_probe_count: 0
  # probe_file: data/single_thm.json
  probe_file: data/five_theorem.json

  search_params:
    _target_: proof_flow.src.search.common.ProofSearchParams
    num_sampled_tactics: 8
    timeout: 30
    max_expansions: null
    max_depth: 6
    num_workers: 1
    num_gpus: 1
    # max_input_seq_len: 230 # 200 (state) + 30 (prompt)
<<<<<<< HEAD
    max_input_seq_len: 900 # reprover
=======
    max_input_seq_len: 900 # reprover (max state is 265)
>>>>>>> c3bc55cc
    max_output_seq_len: 987
    # max_new_tokens: 30
    max_new_tokens: 87 # reprover
    length_penalty: 0.0

prompts:
  # tac_gen: "ds_rm_st_v2"
  tac_gen: "rp_tacgen" # reprover template ("{state}")
  reward: "reprover"

# ground truth trajectories
gtt:
<<<<<<< HEAD
  file_path: data/single_theorem_gtt.json
=======
  file_path: data/one_theorem_gtt.json
  # file_path: null
>>>>>>> c3bc55cc
  write_to_file: true
  seed_replay_buffer: false<|MERGE_RESOLUTION|>--- conflicted
+++ resolved
@@ -2,29 +2,18 @@
 
 data:
   path: null
-<<<<<<< HEAD
-  # train_size: 1
-  # train_data_path: "data/single_thm.json"
-  # val_data_path: "data/single_thm.json"
-  train_size: 5
-  train_data_path: "data/five_theorem.json"
-  val_data_path: "data/five_theorem.json"
-=======
   train_size: 1
   train_data_path: "data/single_thm.json"
   val_data_path: "data/single_thm.json"
->>>>>>> c3bc55cc
+  # train_size: 5
+  # train_data_path: "data/five_theorem.json"
+  # val_data_path: "data/five_theorem.json"
   repeat_train_theorems: 1
 
 model:
   # test with llemma, run later with dsp
-<<<<<<< HEAD
-  # name: "EleutherAI/llemma_7b"
-  # name: "deepseek-ai/DeepSeek-Prover-V1"
-=======
   # hf_id: "EleutherAI/llemma_7b"
   # hf_id: "deepseek-ai/DeepSeek-Prover-V1"
->>>>>>> c3bc55cc
   hf_id: "kaiyuy/leandojo-lean4-tacgen-byt5-small"
   seq2seq: true 
   use_lora: false
@@ -46,24 +35,13 @@
 
     # adjusted settings for OOM issues
     target_modules: "all-linear"
-<<<<<<< HEAD
-    # target_modules:
-    #   - q
-    #   - k
-    #   - v
-    #   - o
-=======
->>>>>>> c3bc55cc
     r: 32
     lora_alpha: 32
     lora_dropout: 0.05
     bias: "none"
-<<<<<<< HEAD
-=======
     # task_type
     # - SEQ_2_SEQ_LM: Sequence-to-sequence language modeling.
     # - CAUSAL_LM: Causal language modeling.
->>>>>>> c3bc55cc
     task_type: "SEQ_2_SEQ_LM"
     use_rslora: true
 
@@ -84,18 +62,6 @@
     # bias: "none"
     # fan_in_fan_out: true
   
-<<<<<<< HEAD
-  # specify a huggingface model id to initialize the policy adapter from
-  # e.g. "msho/llemma_sft"
-  # initialize_policy_adapter_from_pretrained: "msho/dspv1_policy_sft"
-  initialize_policy_adapter_from_pretrained: null
-
-  # currently just used for replay
-  inf_batch_size: 8
-
-  
-=======
->>>>>>> c3bc55cc
 training:
   # subtb_lambda: 1.0
   # from gfn+llm paper:
@@ -110,13 +76,8 @@
   n_samples: 1
   branch_only_at_root: true
   lr: 0.001
-<<<<<<< HEAD
-  accumulate_grad_batches: 5 #! TESTING!
-  epochs: 2000 # next_sentence task had 300
-=======
   accumulate_grad_batches: 1 # TESTING!
   epochs: 200 # next_sentence task had 300
->>>>>>> c3bc55cc
   use_4bit: false 
   dojo_timeout: 60 # in seconds (LeanDojo's default is 600)
   ckpt_dest: "checkpoints"
@@ -135,11 +96,6 @@
 
   # whether to learn the log_z prediction head or unconditional parameter
   conditional_log_z: true
-<<<<<<< HEAD
-
-  log_every_n_steps: 1
-=======
->>>>>>> c3bc55cc
 
 reward:
   temp_start: 1.0
@@ -152,21 +108,6 @@
   # buffer_seed_trajectory_file: "data/single_theorem_seed_trajectories.json"
   # buffer_seed_trajectory_file: "data/t0_seed_gtt_only.json"
   buffer_seed_trajectory_file: data/t0_seed_t_updated_fmt.json
-<<<<<<< HEAD
-  verifier_batch_size: 16 # TODO: figure out if we can go higher
-  # TODO: get dsp adapters
-  use_sts_format: false
-  error_length_penalty_a: 8.0
-  # reward_model_hf_id: "msho/llemma_sft"
-  # reward_model_akdapter_name: "reward"
-  # reward_model_hf_id: "msho/dspv1_sft"
-  # reward_model_adapter_name: "reward"
-
-  # reward model settings
-  model:
-    # setup options: null, base, adapter, independent
-    setup: independent
-=======
   verifier_batch_size: 6 # TODO: figure out if we can go higher
   use_sts_format: false
   error_length_penalty_a: 8.0
@@ -176,7 +117,6 @@
   model:
     # setup options: null, base, adapter, independent
     setup: null
->>>>>>> c3bc55cc
     # setup: adapter # previous setup for dspv1
     adapter:
       # hf_id: "msho/llemma_sft"
@@ -186,11 +126,7 @@
       name: null
     # following settings are for setup="independent", 
     # where RM does not share weights with the policy
-<<<<<<< HEAD
-    hf_id: "kaiyuy/leandojo-lean4-tacgen-byt5-small"
-=======
     hf_id: null
->>>>>>> c3bc55cc
     peft: false
     seq2seq: true
     share_tokenizer: true
@@ -251,11 +187,7 @@
     num_workers: 1
     num_gpus: 1
     # max_input_seq_len: 230 # 200 (state) + 30 (prompt)
-<<<<<<< HEAD
-    max_input_seq_len: 900 # reprover
-=======
     max_input_seq_len: 900 # reprover (max state is 265)
->>>>>>> c3bc55cc
     max_output_seq_len: 987
     # max_new_tokens: 30
     max_new_tokens: 87 # reprover
@@ -268,11 +200,7 @@
 
 # ground truth trajectories
 gtt:
-<<<<<<< HEAD
-  file_path: data/single_theorem_gtt.json
-=======
   file_path: data/one_theorem_gtt.json
   # file_path: null
->>>>>>> c3bc55cc
   write_to_file: true
   seed_replay_buffer: false