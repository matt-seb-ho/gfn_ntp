--- conflicted
+++ resolved
@@ -1,5 +1,4 @@
 # file paths --------------------------------------
-<<<<<<< HEAD
 # input_file: "data/time_filtered_val.json"
 # output_file: "data/sampled_proofs.json"
 # verification_results_file: "data/verification_results.json"
@@ -10,16 +9,14 @@
 # input_limit: null
 
 # Negative Tactics Data Generation: training split not test split -----------------------
-input_file: "/home/vincentzhu/gfn_ntp/data/time_filtered_v3_wfs_30_samples.json"  # Updated to use training data split
-output_file: "data/sampled_proofs_BFS.json"  # Updated output file for sampled proofs
-verification_results_file: "data/verification_results_BFS.json"  # Updated for training verification results
-rm_data_file: "data/negative_tactics_dataset_BFS.json"  # Updated RM data output file for training
-# rm_eval_results_dir: "data/rm_eval_results_train"  # Updated evaluation results directory
-# rm_eval_result_filename: "dsp1_sts_llprompt_train.json"  # Updated result filename for training
-use_tqdm: true
-input_limit: null
-use_BFS: true
-=======
+# input_file: "/home/vincentzhu/gfn_ntp/data/time_filtered_v3_wfs_30_samples.json"  # Updated to use training data split
+# output_file: "data/sampled_proofs_BFS.json"  # Updated output file for sampled proofs
+# verification_results_file: "data/verification_results_BFS.json"  # Updated for training verification results
+# rm_data_file: "data/negative_tactics_dataset_BFS.json"  # Updated RM data output file for training
+# use_tqdm: true
+# input_limit: null
+# use_BFS: true
+
 input_file: "data/time_filtered_val.json"
 output_file: "data/sampled_proofs.json"
 verification_results_file: "data/verification_results.json"
@@ -29,7 +26,6 @@
 use_tqdm: true
 input_limit: null
 valid_tactics_only: true
->>>>>>> 1699ce5e
 
 # selecting pairs to evaluate on -------------------
 # eval pairs {first, random, all}
@@ -56,13 +52,9 @@
 
 # trained verifiers
 # model: msho/llemma_sft
-<<<<<<< HEAD
-# use_peft: true
-=======
 model: msho/dspv1_sft_dspfmt
 # model: msho/dspv1_sft
 use_peft: true
->>>>>>> 1699ce5e
 
 
 # generating evaluation data -----------------------
